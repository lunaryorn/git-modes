--- conflicted
+++ resolved
@@ -117,18 +117,10 @@
     git-commit-propertize-diff
     with-editor-usage-message))
 
-(defcustom git-commit-setup-hook git-commit-setup-hook-options
+(defcustom git-commit-setup-hook
+  (remq 'git-commit-turn-on-flyspell git-commit-setup-hook-options)
   "Hook run at the end of `git-commit-setup'."
   :group 'git-commit
-<<<<<<< HEAD
-=======
-  :type '(choice (const :tag "On style errors" t)
-                 (const :tag "Never" nil)))
-
-(defcustom git-commit-mode-hook '(turn-on-auto-fill)
-  "Hook run when entering Git Commit mode."
-  :options '(turn-on-auto-fill flyspell-mode git-commit-save-message)
->>>>>>> 48a4ad6b
   :type 'hook
   :options git-commit-setup-hook-options)
 
